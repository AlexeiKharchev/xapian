--- conflicted
+++ resolved
@@ -1,11 +1,6 @@
-<<<<<<< HEAD
-// deprecated.h: Define XAPIAN_DEPRECATED() macro.
-//
-=======
 /** @file deprecated.h
  * @brief Define XAPIAN_DEPRECATED() macro.
  */
->>>>>>> bd46b50e
 // Copyright (C) 2006,2007,2009 Olly Betts
 //
 // This program is free software; you can redistribute it and/or modify
