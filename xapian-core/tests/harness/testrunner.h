--- conflicted
+++ resolved
@@ -85,11 +85,8 @@
 	SINGLEFILE	= 0x00001000,
 	INMEMORY	= 0x00002000,
 	GLASS		= 0x00004000,
-<<<<<<< HEAD
-	HONEY		= 0x00008000,
-=======
 	COMPACT		= 0x00008000,
->>>>>>> b2f09b72
+	HONEY		= 0x00010000,
     };
 
   public:
