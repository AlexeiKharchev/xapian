--- conflicted
+++ resolved
@@ -814,18 +814,6 @@
 	multipass = false;
     }
 
-<<<<<<< HEAD
-    if (true || single_file) { // FIXME: why check only if single_file is true?
-	for (size_t i = 0; i != sources.size(); ++i) {
-	    auto db = static_cast<const GlassDatabase*>(sources[i]);
-	    if (db->has_uncommitted_changes()) {
-		const char * m =
-		    "Can't compact from a WritableDatabase with uncommitted "
-		    "changes - either call commit() first, or create a new "
-		    "Database object from the filename on disk";
-		throw Xapian::InvalidOperationError(m);
-	    }
-=======
     for (size_t i = 0; i != sources.size(); ++i) {
 	auto db = static_cast<const GlassDatabase*>(sources[i]);
 	if (db->has_uncommitted_changes()) {
@@ -834,7 +822,6 @@
 		"changes - either call commit() first, or create a new "
 		"Database object from the filename on disk";
 	    throw Xapian::InvalidOperationError(m);
->>>>>>> aaacd5ff
 	}
     }
 
