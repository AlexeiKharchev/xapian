/* omenquire.cc: External interface for running queries
 *
 * Copyright 1999,2000,2001 BrightStation PLC
 * Copyright 2001,2002 Ananova Ltd
 * Copyright 2002,2003,2004,2005,2006,2007,2008 Olly Betts
 * Copyright 2007 Lemur Consulting Ltd
 *
 * This program is free software; you can redistribute it and/or
 * modify it under the terms of the GNU General Public License as
 * published by the Free Software Foundation; either version 2 of the
 * License, or (at your option) any later version.
 *
 * This program is distributed in the hope that it will be useful,
 * but WITHOUT ANY WARRANTY; without even the implied warranty of
 * MERCHANTABILITY or FITNESS FOR A PARTICULAR PURPOSE.  See the
 * GNU General Public License for more details.
 *
 * You should have received a copy of the GNU General Public License
 * along with this program; if not, write to the Free Software
 * Foundation, Inc., 51 Franklin St, Fifth Floor, Boston, MA  02110-1301
 * USA
 */

#include <config.h>
#include "omdebug.h"

#include <xapian/document.h>
#include <xapian/enquire.h>
#include <xapian/error.h>
#include <xapian/errorhandler.h>
#include <xapian/expanddecider.h>
#include <xapian/termiterator.h>

#include "vectortermlist.h"

#include "database.h"
#include "esetinternal.h"
#include "expandweight.h"
#include "multimatch.h"
#include "omenquireinternal.h"
#include "rset.h"
#include "stats.h"
#include "utils.h"

#include <vector>
#include "autoptr.h"
#include <algorithm>
#include <cfloat>
#include <math.h>

using namespace std;

using Xapian::Internal::ExpandWeight;

namespace Xapian {

MatchDecider::~MatchDecider() { }

// Methods for Xapian::RSet

RSet::RSet() : internal(new RSet::Internal)
{
}

RSet::RSet(const RSet &other) : internal(other.internal)
{
}

void
RSet::operator=(const RSet &other)
{
    internal = other.internal;
}

RSet::~RSet()
{
}

Xapian::doccount
RSet::size() const
{
    return internal->items.size();
}

bool
RSet::empty() const
{
    return internal->items.empty();
}

void
RSet::add_document(Xapian::docid did)
{
    if (did == 0) throw Xapian::InvalidArgumentError("Docid 0 not valid");
    internal->items.insert(did);
}

void
RSet::remove_document(Xapian::docid did)
{
    set<Xapian::docid>::iterator i = internal->items.find(did);
    if (i != internal->items.end()) internal->items.erase(i);
}

bool
RSet::contains(Xapian::docid did) const
{
    set<Xapian::docid>::iterator i = internal->items.find(did);
    return i != internal->items.end();
}

string
RSet::get_description() const
{
    return "RSet(" + internal->get_description() + ")";
}

string
RSet::Internal::get_description() const
{
    string description("RSet::Internal(");

    set<Xapian::docid>::const_iterator i;
    for (i = items.begin(); i != items.end(); ++i) {
	if (!description.empty()) description += ", ";
	description += om_tostring(*i);
    }

    description = "RSet(" + description + ")";

    return description;
}

namespace Internal {

// Methods for Xapian::MSetItem

string
MSetItem::get_description() const
{
    string description;

    description = om_tostring(did) + ", " + om_tostring(wt) + ", " +
	    collapse_key;

    description = "Xapian::MSetItem(" + description + ")";

    return description;
}

}

// Methods for Xapian::MSet

MSet::MSet() : internal(new MSet::Internal)
{
}

MSet::MSet(MSet::Internal * internal_) : internal(internal_)
{
}

MSet::~MSet()
{
}

MSet::MSet(const MSet & other) : internal(other.internal)
{
}

void
MSet::operator=(const MSet &other)
{
    internal = other.internal;
}

void
MSet::fetch(const MSetIterator & beginiter, const MSetIterator & enditer) const
{
    DEBUGAPICALL(void, "Xapian::MSet::fetch", beginiter << ", " << enditer);
    Assert(internal.get() != 0);
    if (beginiter != enditer)
	internal->fetch_items(beginiter.index, enditer.index - 1);
}

void
MSet::fetch(const MSetIterator & beginiter) const
{
    DEBUGAPICALL(void, "Xapian::MSet::fetch", beginiter);
    Assert(internal.get() != 0);
    internal->fetch_items(beginiter.index, beginiter.index);
}

void
MSet::fetch() const
{
    DEBUGAPICALL(void, "Xapian::MSet::fetch", "");
    Assert(internal.get() != 0);
    if (!internal->items.empty())
	internal->fetch_items(0, internal->items.size() - 1);
}

percent
MSet::convert_to_percent(Xapian::weight wt) const
{
    DEBUGAPICALL(Xapian::percent, "Xapian::MSet::convert_to_percent", wt);
    Assert(internal.get() != 0);
    RETURN(internal->convert_to_percent_internal(wt));
}

percent
MSet::convert_to_percent(const MSetIterator & it) const
{
    DEBUGAPICALL(Xapian::percent, "Xapian::MSet::convert_to_percent", it);
    Assert(internal.get() != 0);
    RETURN(internal->convert_to_percent_internal(it.get_weight()));
}

Xapian::doccount
MSet::get_termfreq(const string &tname) const
{
    DEBUGAPICALL(Xapian::doccount, "Xapian::MSet::get_termfreq", tname);
    map<string, Internal::TermFreqAndWeight>::const_iterator i;
    Assert(internal.get() != 0);
    i = internal->termfreqandwts.find(tname);
    if (i != internal->termfreqandwts.end()) {
	RETURN(i->second.termfreq);
    }
    if (internal->enquire.get() == 0) {
	throw InvalidOperationError("Can't get termfreq from an MSet which is not derived from a query.");
    }
    RETURN(internal->enquire->get_termfreq(tname));
}

Xapian::weight
MSet::get_termweight(const string &tname) const
{
    DEBUGAPICALL(Xapian::weight, "Xapian::MSet::get_termweight", tname);
    map<string, Internal::TermFreqAndWeight>::const_iterator i;
    Assert(internal.get() != 0);
    i = internal->termfreqandwts.find(tname);
    if (i == internal->termfreqandwts.end()) {
	throw InvalidArgumentError("Term weight of `" + tname +
				     "' not available.");
    }
    RETURN(i->second.termweight);
}

Xapian::doccount
MSet::get_firstitem() const
{
    Assert(internal.get() != 0);
    return internal->firstitem;
}

Xapian::doccount
MSet::get_matches_lower_bound() const
{
    Assert(internal.get() != 0);
    return internal->matches_lower_bound;
}

Xapian::doccount
MSet::get_matches_estimated() const
{
    Assert(internal.get() != 0);
    return internal->matches_estimated;
}

Xapian::doccount
MSet::get_matches_upper_bound() const
{
    Assert(internal.get() != 0);
    return internal->matches_upper_bound;
}

Xapian::weight
MSet::get_max_possible() const
{
    Assert(internal.get() != 0);
    return internal->max_possible;
}

Xapian::weight
MSet::get_max_attained() const
{
    Assert(internal.get() != 0);
    return internal->max_attained;
}

Xapian::doccount
MSet::size() const
{
    Assert(internal.get() != 0);
    return internal->items.size();
}

bool
MSet::empty() const
{
    Assert(internal.get() != 0);
    return internal->items.empty();
}

void
MSet::swap(MSet & other)
{
    std::swap(internal, other.internal);
}

MSetIterator
MSet::begin() const
{
    return MSetIterator(0, *this);
}

MSetIterator
MSet::end() const
{
    Assert(internal.get() != 0);
    return MSetIterator(internal->items.size(), *this);
}

MSetIterator
MSet::operator[](Xapian::doccount i) const
{
    // Don't test 0 <= i - that gives a compiler warning if i is unsigned
    Assert(0 < (i + 1) && i < size());
    return MSetIterator(i, *this);
}

MSetIterator
MSet::back() const
{
    Assert(!empty());
    Assert(internal.get() != 0);
    return MSetIterator(internal->items.size() - 1, *this);
}

string
MSet::get_description() const
{
    Assert(internal.get() != 0);
    return "Xapian::MSet(" + internal->get_description() + ")";
}

percent
MSet::Internal::convert_to_percent_internal(Xapian::weight wt) const
{
    DEBUGAPICALL(Xapian::percent, "Xapian::MSet::Internal::convert_to_percent_internal", wt);
    if (percent_factor == 0) RETURN(100);

<<<<<<< HEAD
    Xapian::percent pcent = static_cast<Xapian::percent>(wt * percent_factor);
=======
    // Excess precision on x86 can result in a difference here.
    double v = wt * percent_factor + 100.0 * DBL_EPSILON;
    Xapian::percent pcent = static_cast<Xapian::percent>(v);
>>>>>>> 3951e04a
    DEBUGLINE(API, "wt = " << wt << ", max_possible = "
	      << max_possible << " =>  pcent = " << pcent);
    if (pcent > 100) pcent = 100;
    if (pcent < 0) pcent = 0;
    if (pcent == 0 && wt > 0) pcent = 1;

    RETURN(pcent);
}

Document
MSet::Internal::get_doc_by_index(Xapian::doccount index) const
{
    DEBUGCALL(API, Document, "Xapian::MSet::Internal::Data::get_doc_by_index",
	      index);
    index += firstitem; 
    map<Xapian::doccount, Document>::const_iterator doc;
    doc = indexeddocs.find(index);
    if (doc != indexeddocs.end()) {
	RETURN(doc->second);
    }
    if (index < firstitem || index >= firstitem + items.size()) {
	throw RangeError("The mset returned from the match does not contain the document at index " + om_tostring(index));
    }
    fetch_items(index, index); // FIXME: this checks indexeddocs AGAIN!
    /* Actually read the fetched documents */
    read_docs();
    Assert(indexeddocs.find(index) != indexeddocs.end());
    Assert(indexeddocs.find(index)->first == index); // Paranoid assert
    RETURN(indexeddocs.find(index)->second);
}

void
MSet::Internal::fetch_items(Xapian::doccount first, Xapian::doccount last) const
{
    DEBUGAPICALL(void, "Xapian::MSet::Internal::Data::fetch_items",
		 first << ", " << last);
    if (enquire.get() == 0) {
	throw InvalidOperationError("Can't fetch documents from an MSet which is not derived from a query.");
    }
    for (Xapian::doccount i = first; i <= last; ++i) {
	map<Xapian::doccount, Document>::const_iterator doc;
	doc = indexeddocs.find(i);
	if (doc == indexeddocs.end()) {
	    /* We don't have the document cached */
	    set<Xapian::doccount>::const_iterator s;
	    s = requested_docs.find(i);
	    if (s == requested_docs.end()) {
		/* We haven't even requested it yet - do so now. */
		enquire->request_doc(items[i - firstitem]);
		requested_docs.insert(i);
	    }
	}
    }
}

string
MSet::Internal::get_description() const
{
    string description = "Xapian::MSet::Internal(";

    description += "firstitem=" + om_tostring(firstitem) + ", " +
	    "matches_lower_bound=" + om_tostring(matches_lower_bound) + ", " +
	    "matches_estimated=" + om_tostring(matches_estimated) + ", " +
	    "matches_upper_bound=" + om_tostring(matches_upper_bound) + ", " +
	    "max_possible=" + om_tostring(max_possible) + ", " +
	    "max_attained=" + om_tostring(max_attained);

    for (vector<Xapian::Internal::MSetItem>::const_iterator i = items.begin();
	 i != items.end(); ++i) {
	if (!description.empty()) description += ", ";
	description += i->get_description();
    }

    description += ")";

    return description;
}

void
MSet::Internal::read_docs() const
{
    set<Xapian::doccount>::const_iterator i;
    for (i = requested_docs.begin(); i != requested_docs.end(); ++i) {
	indexeddocs[*i] = enquire->read_doc(items[*i - firstitem]);
	DEBUGLINE(API, "stored doc at index " << *i << " is " << indexeddocs[*i]);
    }
    /* Clear list of requested but not fetched documents. */
    requested_docs.clear();
}

<<<<<<< HEAD
=======
// Methods for Xapian::Internal::ESetItem

string
Xapian::Internal::ESetItem::get_description() const
{
    return "Xapian::Internal::ESetItem(" + tname + ", " + om_tostring(wt) + ")";
}

>>>>>>> 3951e04a
// Methods for Xapian::ESet

ESet::ESet() : internal(new Internal) { }

ESet::~ESet()
{
}

ESet::ESet(const ESet & other) : internal(other.internal)
{
}

void
ESet::operator=(const ESet &other)
{
    internal = other.internal;
}

Xapian::termcount
ESet::get_ebound() const
{
    return internal->ebound;
}

Xapian::termcount
ESet::size() const
{
    return internal->items.size();
}

bool
ESet::empty() const
{
    return internal->items.empty();
}

void
ESet::swap(ESet & other)
{
    std::swap(internal, other.internal);
}

ESetIterator
ESet::begin() const
{
    return ESetIterator(0, *this);
}

ESetIterator
ESet::end() const
{
    Assert(internal.get() != 0);
    return ESetIterator(internal->items.size(), *this);
}

ESetIterator
ESet::operator[](Xapian::termcount i) const
{
    // Don't test 0 <= i - that gives a compiler warning if i is unsigned
    Assert(0 < (i + 1) && i < size());
    return ESetIterator(i, *this);
}

ESetIterator
ESet::back() const
{
    Assert(!empty());
    Assert(internal.get() != 0);
    return ESetIterator(internal->items.size() - 1, *this);
}

string
ESet::get_description() const
{
    Assert(internal.get() != 0);
    return "Xapian::ESet(" + internal->get_description() + ")";
<<<<<<< HEAD
=======
}

//////////////////////////////////
// Methods for Xapian::ESet::Internal //
//////////////////////////////////

string
Xapian::ESet::Internal::get_description() const
{
    string description = "ebound=" + om_tostring(ebound);

    for (vector<Xapian::Internal::ESetItem>::const_iterator i = items.begin();
	 i != items.end();
	 i++) {
	description += ", " + i->get_description();
    }

    return "Xapian::ESet::Internal(" + description + ")";
>>>>>>> 3951e04a
}

// Xapian::ESetIterator

const string &
ESetIterator::operator *() const
{
    return eset.internal->items[index].term;
}

Xapian::weight
ESetIterator::get_weight() const
{
    return eset.internal->items[index].wt;
}

string
ESetIterator::get_description() const
{
    return "Xapian::ESetIterator(" + om_tostring(index) + ")";
}

// MSetIterator

Xapian::docid
MSetIterator::operator *() const
{
    return mset.internal->items[index].did;
}

Document
MSetIterator::get_document() const
{
    return mset.internal->get_doc_by_index(index);
}

Xapian::weight
MSetIterator::get_weight() const
{
    return mset.internal->items[index].wt;
}

std::string
MSetIterator::get_collapse_key() const
{
    return mset.internal->items[index].collapse_key;
}

Xapian::doccount
MSetIterator::get_collapse_count() const
{
    return mset.internal->items[index].collapse_count;
}

Xapian::percent
MSetIterator::get_percent() const
{
    DEBUGAPICALL(Xapian::percent, "MSetIterator::get_percent", "");
    RETURN(mset.internal->convert_to_percent_internal(get_weight()));
}

string
MSetIterator::get_description() const
{
    return "Xapian::MSetIterator(" + om_tostring(index) + ")";
}

// Methods for Xapian::Enquire::Internal

Enquire::Internal::Internal(const Database &db_, ErrorHandler * errorhandler_)
  : db(db_), query(), collapse_key(Xapian::BAD_VALUENO),
    order(Enquire::ASCENDING), percent_cutoff(0), weight_cutoff(0),
    sort_key(Xapian::BAD_VALUENO), sort_by(REL), sort_value_forward(true),
    sorter(0), errorhandler(errorhandler_), weight(0)
{
    if (db.internal.empty()) {
	throw InvalidArgumentError("Can't make an Enquire object from an uninitialised Database object.");
    }
}

Enquire::Internal::~Internal()
{
    delete weight;
    weight = 0;
}

void
Enquire::Internal::set_query(const Query &query_, termcount qlen_)
{
    query = query_;
    qlen = qlen_ ? qlen_ : query.get_length();
}

const Query &
Enquire::Internal::get_query()
{
    return query;
}

MSet
Enquire::Internal::get_mset(Xapian::doccount first, Xapian::doccount maxitems,
			    Xapian::doccount check_at_least, const RSet *rset,
			    const MatchDecider *mdecider,
			    const MatchDecider *matchspy) const
{
    DEBUGCALL(API, MSet, "Enquire::Internal::get_mset", first << ", " <<
	      maxitems << ", " << check_at_least << ", " << rset << ", " <<
	      mdecider << ", " << matchspy);

    if (weight == 0) {
	weight = new BM25Weight;
    }

    Stats stats;
    ::MultiMatch match(db, query.internal.get(), qlen, rset, collapse_key,
		       percent_cutoff, weight_cutoff,
		       order, sort_key, sort_by, sort_value_forward, sorter,
		       errorhandler, stats, weight);
    // Run query and put results into supplied Xapian::MSet object.
    MSet retval;
    match.get_mset(first, maxitems, check_at_least, retval,
		   stats, mdecider, matchspy);

    Assert(weight->name() != "bool" || retval.get_max_possible() == 0);

    // The Xapian::MSet needs to have a pointer to ourselves, so that it can
    // retrieve the documents.  This is set here explicitly to avoid having
    // to pass it into the matcher, which gets messy particularly in the
    // networked case.
    retval.internal->enquire = this;

    return retval;
}

ESet
Enquire::Internal::get_eset(Xapian::termcount maxitems,
                    const RSet & rset, int flags, double k,
		    const ExpandDecider * edecider) const
{
    DEBUGCALL(API, ESet, "Enquire::Internal::get_eset", 
	      maxitems << ", " << rset << ", " << flags << ", " <<
	      k << ", " << edecider);

    if (maxitems == 0 || rset.empty()) {
	// Either we were asked for no results, or wouldn't produce any
	// because no documents were marked as relevant.
	RETURN(ESet());
    }

    RSetI rseti(db, rset);

    DEBUGLINE(API, "rset size is " << rset.size());

    /* The AutoPtrs will clean up any dynamically allocated
     * expand deciders automatically.
     */
    AutoPtr<ExpandDecider> decider_noquery;
    AutoPtr<ExpandDecider> decider_andnoquery;

    if (!query.empty() && !(flags & Enquire::INCLUDE_QUERY_TERMS)) {
	AutoPtr<ExpandDecider> temp1(
	    new ExpandDeciderFilterTerms(query.get_terms_begin(),
					 query.get_terms_end()));
        decider_noquery = temp1;

	if (edecider) {
	    AutoPtr<ExpandDecider> temp2(
		new ExpandDeciderAnd(decider_noquery.get(), edecider));
	    decider_andnoquery = temp2;
	    edecider = decider_andnoquery.get();
	} else {
	    edecider = decider_noquery.get();
	}
    }

    bool use_exact_termfreq(flags & Enquire::USE_EXACT_TERMFREQ);
    ExpandWeight eweight(db, rseti.size(), use_exact_termfreq, k);

    Xapian::ESet eset;
    eset.internal->expand(maxitems, db, rseti, edecider, eweight);
    RETURN(eset);
}

class ByQueryIndexCmp {
 private:
    typedef map<string, unsigned int> tmap_t;
    const tmap_t &tmap;
 public:
    ByQueryIndexCmp(const tmap_t &tmap_) : tmap(tmap_) {}
    bool operator()(const string &left,
		    const string &right) const {
	tmap_t::const_iterator l, r;
	l = tmap.find(left);
	r = tmap.find(right);
	Assert((l != tmap.end()) && (r != tmap.end()));

	return l->second < r->second;
    }
};

TermIterator
Enquire::Internal::get_matching_terms(Xapian::docid did) const
{
    if (query.empty())
	throw Xapian::InvalidArgumentError("get_matching_terms with empty query");
	//return TermIterator(NULL);

    // The ordered list of terms in the query.
    TermIterator qt = query.get_terms_begin();
    TermIterator qt_end = query.get_terms_end();

    // copy the list of query terms into a map for faster access.
    // FIXME: a hash would be faster than a map, if this becomes
    // a problem.
    map<string, unsigned int> tmap;
    unsigned int index = 1;
    for ( ; qt != qt_end; qt++) {
	if (tmap.find(*qt) == tmap.end())
	    tmap[*qt] = index++;
    }

    vector<string> matching_terms;

    TermIterator docterms = db.termlist_begin(did);
    TermIterator docterms_end = db.termlist_end(did);
    while (docterms != docterms_end) {
	string term = *docterms;
        map<string, unsigned int>::iterator t = tmap.find(term);
        if (t != tmap.end()) matching_terms.push_back(term);
	docterms++;
    }

    // sort the resulting list by query position.
    sort(matching_terms.begin(), matching_terms.end(), ByQueryIndexCmp(tmap));

    return TermIterator(new VectorTermList(matching_terms.begin(),
					   matching_terms.end()));
}

TermIterator
Enquire::Internal::get_matching_terms(const MSetIterator &it) const
{
    // FIXME: take advantage of MSetIterator to ensure that database
    // doesn't get modified underneath us.
    return get_matching_terms(*it);
}

Xapian::doccount
Enquire::Internal::get_termfreq(const string &tname) const
{
    return db.get_termfreq(tname);
}

string
Enquire::Internal::get_description() const
{
    string description = db.get_description();
    description += ", ";
    description += query.get_description();
    return description;
}

// Private methods for Xapian::Enquire::Internal

void
Enquire::Internal::request_doc(const Xapian::Internal::MSetItem &item) const
{
    try {
	unsigned int multiplier = db.internal.size();

	Xapian::docid realdid = (item.did - 1) / multiplier + 1;
	Xapian::doccount dbnumber = (item.did - 1) % multiplier;

	db.internal[dbnumber]->request_document(realdid);
    } catch (Error & e) {
	if (errorhandler) (*errorhandler)(e);
	throw;
    }
}

Document
Enquire::Internal::read_doc(const Xapian::Internal::MSetItem &item) const
{
    try {
	unsigned int multiplier = db.internal.size();

	Xapian::docid realdid = (item.did - 1) / multiplier + 1;
	Xapian::doccount dbnumber = (item.did - 1) % multiplier;

	Xapian::Document::Internal *doc;
	doc = db.internal[dbnumber]->collect_document(realdid);
	return Document(doc);
    } catch (Error & e) {
	if (errorhandler) (*errorhandler)(e);
	throw;
    }
}

void
Enquire::Internal::register_match_decider(const string &,
	const MatchDecider *)
{
}

// Methods of Xapian::Enquire

Enquire::Enquire(const Enquire & other) : internal(other.internal)
{
    DEBUGAPICALL(void, "Xapian::Enquire::Enquire", other);
}

void
Enquire::operator=(const Enquire & other)
{
    DEBUGAPICALL(void, "Xapian::Enquire::operator=", other);
    internal = other.internal;
}

Enquire::Enquire(const Database &databases, ErrorHandler * errorhandler)
    : internal(new Internal(databases, errorhandler))
{
    DEBUGAPICALL(void, "Xapian::Enquire::Enquire", databases);
}

Enquire::~Enquire()
{
    DEBUGAPICALL(void, "Xapian::Enquire::~Enquire", "");
}

void
Enquire::set_query(const Query & query, termcount len)
{
    DEBUGAPICALL(void, "Xapian::Enquire::set_query", query << ", " << len);
    internal->set_query(query, len);
}

const Query &
Enquire::get_query() const
{
    DEBUGAPICALL(const Xapian::Query &, "Xapian::Enquire::get_query", "");
    try {
	RETURN(internal->get_query());
    } catch (Error & e) {
	if (internal->errorhandler) (*internal->errorhandler)(e);
	throw;
    }
}

void
Enquire::set_weighting_scheme(const Weight &weight_)
{
    DEBUGAPICALL(void, "Xapian::Enquire::set_weighting_scheme", "[Weight]");
    delete internal->weight;
    internal->weight = weight_.clone();
}

void
Enquire::set_collapse_key(Xapian::valueno collapse_key)
{
    internal->collapse_key = collapse_key;
}

void
Enquire::set_docid_order(Enquire::docid_order order)
{
    internal->order = order;
}

void
Enquire::set_cutoff(Xapian::percent percent_cutoff, Xapian::weight weight_cutoff)
{
    internal->percent_cutoff = percent_cutoff;
    internal->weight_cutoff = weight_cutoff;
}

void
Enquire::set_sort_by_relevance()
{
    internal->sort_by = Internal::REL;
}

void
Enquire::set_sort_by_value(Xapian::valueno sort_key, bool ascending)
{
    internal->sorter = NULL;
    internal->sort_key = sort_key;
    internal->sort_by = Internal::VAL;
    internal->sort_value_forward = ascending;
}

void
Enquire::set_sort_by_value_then_relevance(Xapian::valueno sort_key,
					  bool ascending)
{
    internal->sorter = NULL;
    internal->sort_key = sort_key;
    internal->sort_by = Internal::VAL_REL;
    internal->sort_value_forward = ascending;
}

void
Enquire::set_sort_by_relevance_then_value(Xapian::valueno sort_key,
					  bool ascending)
{
    internal->sorter = NULL;
    internal->sort_key = sort_key;
    internal->sort_by = Internal::REL_VAL;
    internal->sort_value_forward = ascending;
}

void
Enquire::set_sort_by_key(Xapian::Sorter * sorter, bool ascending)
{
    if (sorter == NULL)
	throw Xapian::InvalidArgumentError("sorter can't be NULL");
    internal->sorter = sorter;
    internal->sort_by = Internal::VAL;
    internal->sort_value_forward = ascending;
}

void
Enquire::set_sort_by_key_then_relevance(Xapian::Sorter * sorter, bool ascending)
{
    if (sorter == NULL)
	throw Xapian::InvalidArgumentError("sorter can't be NULL");
    internal->sorter = sorter;
    internal->sort_by = Internal::VAL_REL;
    internal->sort_value_forward = ascending;
}

void
Enquire::set_sort_by_relevance_then_key(Xapian::Sorter * sorter, bool ascending)
{
    if (sorter == NULL)
	throw Xapian::InvalidArgumentError("sorter can't be NULL");
    internal->sorter = sorter;
    internal->sort_by = Internal::REL_VAL;
    internal->sort_value_forward = ascending;
}

MSet
Enquire::get_mset(Xapian::doccount first, Xapian::doccount maxitems,
		  Xapian::doccount check_at_least, const RSet *rset,
		  const MatchDecider *mdecider,
		  const MatchDecider *matchspy) const
{
    // FIXME: display contents of pointer params, if they're not null.
    DEBUGAPICALL(Xapian::MSet, "Xapian::Enquire::get_mset", first << ", " <<
		 maxitems << ", " << check_at_least << ", " << rset << ", " <<
		 mdecider << ", " << matchspy);

    try {
	RETURN(internal->get_mset(first, maxitems, check_at_least, rset,
				  mdecider, matchspy));
    } catch (Error & e) {
	if (internal->errorhandler) (*internal->errorhandler)(e);
	throw;
    }
}

ESet
Enquire::get_eset(Xapian::termcount maxitems, const RSet & rset, int flags,
		    double k, const ExpandDecider * edecider) const
{
    // FIXME: display contents of pointer params and rset, if they're not
    // null.
    DEBUGAPICALL(Xapian::ESet, "Xapian::Enquire::get_eset", maxitems << ", " <<
		 rset << ", " << flags << ", " << k << ", " << edecider);

    try {
	// FIXME: this copies the eset too much: pass it in by reference?
	RETURN(internal->get_eset(maxitems, rset, flags, k, edecider));
    } catch (Error & e) {
	if (internal->errorhandler) (*internal->errorhandler)(e);
	throw;
    }
}

TermIterator
Enquire::get_matching_terms_begin(const MSetIterator &it) const
{
    DEBUGAPICALL(Xapian::TermIterator, "Xapian::Enquire::get_matching_terms", it);
    try {
	RETURN(internal->get_matching_terms(it));
    } catch (Error & e) {
	if (internal->errorhandler) (*internal->errorhandler)(e);
	throw;
    }
}

TermIterator
Enquire::get_matching_terms_begin(Xapian::docid did) const
{
    DEBUGAPICALL(Xapian::TermIterator, "Xapian::Enquire::get_matching_terms", did);
    try {
	RETURN(internal->get_matching_terms(did));
    } catch (Error & e) {
	if (internal->errorhandler) (*internal->errorhandler)(e);
	throw;
    }
}

string
Enquire::get_description() const
{
    return "Xapian::Enquire(" + internal->get_description() + ")";
}

}<|MERGE_RESOLUTION|>--- conflicted
+++ resolved
@@ -33,12 +33,11 @@
 
 #include "vectortermlist.h"
 
+#include "rset.h"
+#include "multimatch.h"
+#include "expand.h"
 #include "database.h"
-#include "esetinternal.h"
-#include "expandweight.h"
-#include "multimatch.h"
 #include "omenquireinternal.h"
-#include "rset.h"
 #include "stats.h"
 #include "utils.h"
 
@@ -50,15 +49,13 @@
 
 using namespace std;
 
-using Xapian::Internal::ExpandWeight;
-
 namespace Xapian {
 
 MatchDecider::~MatchDecider() { }
 
 // Methods for Xapian::RSet
 
-RSet::RSet() : internal(new RSet::Internal)
+RSet::RSet() : internal(new RSet::Internal())
 {
 }
 
@@ -91,7 +88,6 @@
 void
 RSet::add_document(Xapian::docid did)
 {
-    if (did == 0) throw Xapian::InvalidArgumentError("Docid 0 not valid");
     internal->items.insert(did);
 }
 
@@ -152,7 +148,7 @@
 
 // Methods for Xapian::MSet
 
-MSet::MSet() : internal(new MSet::Internal)
+MSet::MSet() : internal(new MSet::Internal())
 {
 }
 
@@ -223,13 +219,11 @@
     map<string, Internal::TermFreqAndWeight>::const_iterator i;
     Assert(internal.get() != 0);
     i = internal->termfreqandwts.find(tname);
-    if (i != internal->termfreqandwts.end()) {
-	RETURN(i->second.termfreq);
-    }
-    if (internal->enquire.get() == 0) {
-	throw InvalidOperationError("Can't get termfreq from an MSet which is not derived from a query.");
-    }
-    RETURN(internal->enquire->get_termfreq(tname));
+    if (i == internal->termfreqandwts.end()) {
+	throw InvalidArgumentError("Term frequency of `" + tname +
+				     "' not available.");
+    }
+    RETURN(i->second.termfreq);
 }
 
 Xapian::weight
@@ -350,13 +344,9 @@
     DEBUGAPICALL(Xapian::percent, "Xapian::MSet::Internal::convert_to_percent_internal", wt);
     if (percent_factor == 0) RETURN(100);
 
-<<<<<<< HEAD
-    Xapian::percent pcent = static_cast<Xapian::percent>(wt * percent_factor);
-=======
     // Excess precision on x86 can result in a difference here.
     double v = wt * percent_factor + 100.0 * DBL_EPSILON;
     Xapian::percent pcent = static_cast<Xapian::percent>(v);
->>>>>>> 3951e04a
     DEBUGLINE(API, "wt = " << wt << ", max_possible = "
 	      << max_possible << " =>  pcent = " << pcent);
     if (pcent > 100) pcent = 100;
@@ -447,8 +437,6 @@
     requested_docs.clear();
 }
 
-<<<<<<< HEAD
-=======
 // Methods for Xapian::Internal::ESetItem
 
 string
@@ -457,10 +445,9 @@
     return "Xapian::Internal::ESetItem(" + tname + ", " + om_tostring(wt) + ")";
 }
 
->>>>>>> 3951e04a
 // Methods for Xapian::ESet
 
-ESet::ESet() : internal(new Internal) { }
+ESet::ESet() : internal(new Internal()) { }
 
 ESet::~ESet()
 {
@@ -534,8 +521,6 @@
 {
     Assert(internal.get() != 0);
     return "Xapian::ESet(" + internal->get_description() + ")";
-<<<<<<< HEAD
-=======
 }
 
 //////////////////////////////////
@@ -554,7 +539,6 @@
     }
 
     return "Xapian::ESet::Internal(" + description + ")";
->>>>>>> 3951e04a
 }
 
 // Xapian::ESetIterator
@@ -562,7 +546,7 @@
 const string &
 ESetIterator::operator *() const
 {
-    return eset.internal->items[index].term;
+    return eset.internal->items[index].tname;
 }
 
 Xapian::weight
@@ -694,16 +678,9 @@
                     const RSet & rset, int flags, double k,
 		    const ExpandDecider * edecider) const
 {
-    DEBUGCALL(API, ESet, "Enquire::Internal::get_eset", 
-	      maxitems << ", " << rset << ", " << flags << ", " <<
-	      k << ", " << edecider);
-
-    if (maxitems == 0 || rset.empty()) {
-	// Either we were asked for no results, or wouldn't produce any
-	// because no documents were marked as relevant.
-	RETURN(ESet());
-    }
-
+    ESet retval;
+
+    OmExpand expand(db);
     RSetI rseti(db, rset);
 
     DEBUGLINE(API, "rset size is " << rset.size());
@@ -730,12 +707,10 @@
 	}
     }
 
-    bool use_exact_termfreq(flags & Enquire::USE_EXACT_TERMFREQ);
-    ExpandWeight eweight(db, rseti.size(), use_exact_termfreq, k);
-
-    Xapian::ESet eset;
-    eset.internal->expand(maxitems, db, rseti, edecider, eweight);
-    RETURN(eset);
+    expand.expand(maxitems, retval, &rseti, edecider,
+		  bool(flags & Enquire::USE_EXACT_TERMFREQ), k);
+
+    return retval;
 }
 
 class ByQueryIndexCmp {
@@ -802,12 +777,6 @@
     return get_matching_terms(*it);
 }
 
-Xapian::doccount
-Enquire::Internal::get_termfreq(const string &tname) const
-{
-    return db.get_termfreq(tname);
-}
-
 string
 Enquire::Internal::get_description() const
 {
@@ -998,6 +967,14 @@
 MSet
 Enquire::get_mset(Xapian::doccount first, Xapian::doccount maxitems,
 		  Xapian::doccount check_at_least, const RSet *rset,
+		  const MatchDecider *mdecider) const
+{
+    return get_mset(first, maxitems, check_at_least, rset, mdecider, NULL);
+}
+
+MSet
+Enquire::get_mset(Xapian::doccount first, Xapian::doccount maxitems,
+		  Xapian::doccount check_at_least, const RSet *rset,
 		  const MatchDecider *mdecider,
 		  const MatchDecider *matchspy) const
 {
@@ -1057,6 +1034,13 @@
     }
 }
 
+void
+Enquire::register_match_decider(const string &name,
+				  const MatchDecider *mdecider)
+{
+    internal->register_match_decider(name, mdecider);
+}
+
 string
 Enquire::get_description() const
 {
