--- conflicted
+++ resolved
@@ -1,34 +1,3 @@
-<<<<<<< HEAD
-Wed Mar 12 09:01:04 GMT 2008  Olly Betts <olly@survex.com>
-
-	* java-swig/: Remove Quartz.* from svn:ignore.
-
-Wed Mar 12 08:59:30 GMT 2008  Olly Betts <olly@survex.com>
-
-	* python/Makefile.am: Clean up libtoolconfig.tmp after use.
-
-Wed Mar 12 08:57:55 GMT 2008  Olly Betts <olly@survex.com>
-
-	* README,configure.ac,php/Makefile.am,php/docs/Makefile.am,
-	  php/docs/examples/simpleexpand.php4,
-	  php/docs/examples/simpleindex.php4,
-	  php/docs/examples/simplesearch.php4,php/docs/index.html,
-	  php/smoketest4.php,php/util.i,xapian-bindings.spec.in,xapian.i:
-	  Remove PHP4 support.
-
-Wed Mar 12 08:29:06 GMT 2008  Olly Betts <olly@survex.com>
-
-	* csharp/Makefile.am,csharp/SmokeTest.cs,csharp/util.i,
-	  java-swig/Makefile.am,java-swig/SmokeTest.java,
-	  java/native/Enquire.cc,java/native/Query.cc,
-	  java/native/org_xapian_XapianJNI.h,java/org/xapian/Enquire.java,
-	  java/org/xapian/Query.java,java/org/xapian/XapianJNI.java,php/util.i,
-	  python/,ruby/util.i,ruby/xapian.rb,xapian.i: Remove all deprecated
-	  features slated for removal in 1.1.0.
-
-Tue Mar 11 20:32:26 GMT 2008  Olly Betts <olly@survex.com>
-
-=======
 Sun Mar 16 11:42:21 GMT 2008  Olly Betts <olly@survex.com>
 
 	* NEWS: Update for 1.0.6.
@@ -42,28 +11,10 @@
 	* Backport changes from trunk:
 	* java-swig/Makefile.am: Add MultiValueSorter.java, Sorter.java, and
 	  TermGenerator$flags.class.
->>>>>>> f1e713cb
 	* java-swig/util.i: Xapian::weight::clone() collides with Java's
 	  Object.clone(), so rename to cloneWeight().  Wrap Xapian::valueno
 	  as Java type int to avoid a conflict with SWIG/Java's machinery.
 
-<<<<<<< HEAD
-Tue Mar 11 04:51:00 GMT 2008  Olly Betts <olly@survex.com>
-
-	* java-swig/Makefile.am: Add MultiValueSorter.java, Sorter.java, and
-	  TermGenerator$flags.class.
-
-Wed Mar 05 22:36:46 GMT 2008  Olly Betts <olly@survex.com>
-
-	* NEWS: Update to HEAD with un-backported changes kept separate.
-
-Wed Mar 05 21:30:13 GMT 2008  Olly Betts <olly@survex.com>
-
-	* NEWS: Update to 1.0 branch point.
-
-Sun Feb 24 11:02:44 GMT 2008  Olly Betts <olly@survex.com>
-
-=======
 Thu Mar 06 23:09:45 GMT 2008  Olly Betts <olly@survex.com>
 
 	* Backport change from trunk:
@@ -72,52 +23,22 @@
 Wed Mar 05 07:47:44 GMT 2008  Olly Betts <olly@survex.com>
 
 	* Backport change from trunk:
->>>>>>> f1e713cb
 	* java-swig/Makefile.am,php/Makefile.am,ruby/Makefile.am,
 	  tcl8/Makefile.am: Minor comment correction (we only remove a single
 	  file in each case).
 
-<<<<<<< HEAD
-Sun Feb 24 01:11:25 GMT 2008  Olly Betts <olly@survex.com>
-
-=======
 Wed Mar 05 07:43:55 GMT 2008  Olly Betts <olly@survex.com>
 
 	* Backport change from trunk:
->>>>>>> f1e713cb
 	* configure.ac,python/Makefile.am: The Python module now has the
 	  extension which Python expects, which fixes a failure on Mac OS X.
 	  PYTHON_PATHSEP is no longer required.
 
-<<<<<<< HEAD
-Sat Feb 23 23:09:05 GMT 2008  Olly Betts <olly@survex.com>
-
-	* configure.ac: Correct SWIG version in error message.
-
-Thu Feb 21 00:28:20 GMT 2008  Richard Boulton <richard@lemurconsulting.com>
-
-	* configure.ac,generic/generic.mk: Use the new --swigheaders option
-	  in xapian-config to get the list of header files for the core,
-	  and add all of these as a dependency for the rules to run swig.
-	  This is currently an overly inclusive dependency, but it's hard
-	  to keep track of exactly which header files are being included,
-	  and the plan is to eventually include all of them.
-
-Mon Jan 28 11:52:59 GMT 2008  Richard Boulton <richard@lemurconsulting.com>
-
-	* xapian.i: Ignore various unwanted bits of DatabaseReplica.
-
-Mon Jan 28 03:22:43 GMT 2008  Richard Boulton <richard@lemurconsulting.com>
-
-	* xapian.i: Include replication.h in the bindings.
-
-=======
 Wed Mar 05 07:39:09 GMT 2008  Olly Betts <olly@survex.com>
 
 	* Backport change from trunk:
 	* configure.ac: Correct SWIG version in error message.
 
->>>>>>> f1e713cb
 Wed Jan 09 22:41:24 GMT 2008  Richard Boulton <richard@lemurconsulting.com>
 
 	* csharp/Makefile.am: Add MultiValueSorter.cs to
