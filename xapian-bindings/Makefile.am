--- conflicted
+++ resolved
@@ -15,11 +15,7 @@
     HACKING
 
 SUBDIRS = . @BINDINGS@
-<<<<<<< HEAD
-DIST_SUBDIRS = python python3 php java ruby tcl8 csharp perl lua go
-=======
-DIST_SUBDIRS = python python3 php php7 java ruby tcl8 csharp perl lua
->>>>>>> ff7d5fea
+DIST_SUBDIRS = python python3 php php7 java ruby tcl8 csharp perl lua go
 
 if MAINTAINER_MODE
 BUILT_SOURCES = generic/except.i
